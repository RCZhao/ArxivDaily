--- conflicted
+++ resolved
@@ -93,7 +93,7 @@
     <div class="container py-4">
         <header class="mb-4"><h1 class="display-5 text-center text-primary">arXiv: 2025-09-12</h1></header>
 
-<<<<<<< HEAD
+
         
         <div class="row justify-content-center">
             <div class="col-lg-8 mb-4">
@@ -106,28 +106,10 @@
             </div>
         </div>
         
-=======
-        <nav class="navbar navbar-expand-lg mb-4">
-            <div class="container">
-                <a class="navbar-brand fw-bold text-primary" href="#">arXiv Daily</a>
-                <span class="navbar-text">Modern arXiv Reader</span>
-            </div>
-        </nav>
-        <div class="container py-4">
-<header class="mb-4"><h1 class="display-5 text-center text-primary">arXiv:2025-09-13</h1></header>
->>>>>>> f4c6b1f9
 
         
         <div class="arxiv-card card mb-4">
-<<<<<<< HEAD
-            <div class="arxiv-title card-header">1. 1.8 per cent measurement of $H_0$ from Cepheids alone
-=======
-            <div class="arxiv-title card-header">22.4. Isotropy, anisotropies and non-Gaussianity in the scalar-induced gravitational-wave background: diagrammatic approach for primordial non-Gaussianity up to arbitrary order</div>
-            <div class="arxiv-abstract card-body">
-                <div class="arxiv-meta mb-2"><strong>Jun-Peng Li, Sai Wang, Zhi-Chao Zhao, Kazunori Kohri</strong></div>
-                <div>arXiv:2505.16820v2 Announce Type: replace  Abstract: Produced nonlinearly by the enhanced linear cosmological curvature perturbations, the scalar-induced gravitational waves (SIGWs) can serve as a potentially powerful probe of primordial non-Gaussianity (PNG) in the early Universe. In this work, we comprehensively investigate the imprints of local-type PNG on the SIGW background beyond the widely used quadratic and cubic approximations. We develop a diagrammatic approach capable of analyzing SIGWs for PNG up to arbitrary order. Following this approach, we derive semi-analytic formulas for the energy-density fraction spectrum, the angular power spectrum, and the angular bispectrum and trispectrum to describe the isotropic component, anisotropies, and non-Gaussianity of the SIGW background, respectively. Particularly, focusing on PNG up to quartic approximation (parameterized by $f_\mathrm{NL}$, $g_\mathrm{NL}$, and $h_\mathrm{NL}$), we numerically compute all contributions to these SIGW spectra. We find that PNG can significantly alter the magnitude of the SIGW energy-density spectrum, and can generate substantial anisotropies through the initial inhomogeneities in the SIGW distribution. Furthermore, we observe that the SIGW angular bispectrum and trispectrum always vanish when the primordial curvature perturbations are Gaussian; otherwise, they do not, indicating their potential utility as probes of PNG. Therefore, we anticipate that the SIGW background will provide essential information about the early Universe.</div>
->>>>>>> f4c6b1f9
-                
+            <div class="arxiv-title card-header">1. 1.8 per cent measurement of $H_0$ from Cepheids alone  
             </div>
             <div class="arxiv-abstract card-body">
                 <div class="arxiv-meta mb-3">
@@ -166,7 +148,6 @@
         <div class="arxiv-card card mb-4">
             <div class="arxiv-title card-header">2. On the extraction of Alcock-Paczynski signal from voids: a novel approach via reconstruction
                 
-<<<<<<< HEAD
             </div>
             <div class="arxiv-abstract card-body">
                 <div class="arxiv-meta mb-3">
@@ -318,13 +299,7 @@
         
         <div class="arxiv-card card mb-4">
             <div class="arxiv-title card-header">6. The simple way to measure evolving dark energy without prior-volume effects
-                
-=======
-            <div class="arxiv-scores">
-                <span class="badge bg-info text-dark">Author: 0</span>
-                <span class="badge bg-primary">Title: 31</span>
-                <span class="badge bg-secondary">Abstract: 13</span>
->>>>>>> f4c6b1f9
+               
             </div>
             <div class="arxiv-abstract card-body">
                 <div class="arxiv-meta mb-3">
@@ -361,14 +336,7 @@
         </div>
         
         <div class="arxiv-card card mb-4">
-<<<<<<< HEAD
             <div class="arxiv-title card-header">7. Environmental vs. intrinsic quenching at cosmic noon: Predictions from cosmological hydrodynamical simulations for VLT-MOONRISE
-=======
-            <div class="arxiv-title card-header">9.3. $\texttt{SwiftC}_\ell$: fast differentiable angular power spectra beyond Limber</div>
-            <div class="arxiv-abstract card-body">
-                <div class="arxiv-meta mb-2"><strong>Laura Reymond, Alexander Reeves, Pierre Zhang, Alexandre Refregier</strong></div>
-                <div>arXiv:2505.22718v2 Announce Type: replace  Abstract: The upcoming stage IV wide-field surveys will provide high precision measurements of the large-scale structure (LSS) of the universe. Their interpretation requires fast and accurate theoretical predictions including large scales. For this purpose, we introduce $\texttt{SwiftC}_\ell$, a fast, accurate and differentiable $\texttt{JAX}$-based pipeline for the computation of the angular power spectrum beyond the Limber approximation. It uses a new FFTLog-based method which can reach arbitrary precision and includes interpolation along $k$, allowing for $k$-dependent growth factor and biases. $\texttt{SwiftC}_\ell$ includes a wide range of probes and effects such as galaxy clustering, including magnification bias, redshift-space distortions and primordial non-Gaussianity, weak lensing, including intrinsic alignment, cosmic microwave background (CMB) lensing and CMB integrated Sachs-Wolfe effect. We compare our pipeline to the other available beyond-Limber codes within the N5K challenge from the Rubin Observatory Legacy Survey of Space and Time (LSST) Dark Energy Science Collaboration. $\texttt{SwiftC}_\ell$ computes the 120 different angular power spectra over 103 $\ell$-multipoles in 5 ms on one GPU core while the computation of the gradient is approximately 4$\times$ slower. Using a pre-calculation, $\texttt{SwiftC}_\ell$ is thus about 40$\times$ faster than the winner of the N5K challenge with comparable accuracy. Furthermore, all outputs are auto-differentiable, facilitating gradient-based sampling and robust and accurate Fisher forecasts. We showcase a Markov Chain Monte Carlo, a Hamiltonian Monte Carlo and a Fisher forecast on an LSST-like survey, illustrating $\texttt{SwiftC}_\ell$'s differentiability, speed and reliability in measuring cosmological parameters. The code is publicly available at https://cosmo-gitlab.phys.ethz.ch/cosmo_public/swiftcl.</div>
->>>>>>> f4c6b1f9
                 
             </div>
             <div class="arxiv-abstract card-body">
@@ -408,13 +376,6 @@
         <div class="arxiv-card card mb-4">
             <div class="arxiv-title card-header">8. Brans-Dicke-like field for co-varying $G$ and $c$: observational constraints
                 
-<<<<<<< HEAD
-=======
-            <div class="arxiv-scores">
-                <span class="badge bg-info text-dark">Author: 0</span>
-                <span class="badge bg-primary">Title: 0</span>
-                <span class="badge bg-secondary">Abstract: 18</span>
->>>>>>> f4c6b1f9
             </div>
             <div class="arxiv-abstract card-body">
                 <div class="arxiv-meta mb-3">
@@ -451,14 +412,8 @@
         </div>
         
         <div class="arxiv-card card mb-4">
-<<<<<<< HEAD
+
             <div class="arxiv-title card-header">9. On the True Significance of the Hubble Tension: A Bayesian Error Decomposition Accounting for Information Loss
-=======
-            <div class="arxiv-title card-header">4.8. Euclid Quick Data Release (Q1). First Euclid statistical study of galaxy mergers and their connection to active galactic nuclei</div>
-            <div class="arxiv-abstract card-body">
-                <div class="arxiv-meta mb-2"><strong>Euclid Collaboration, A. La Marca, L. Wang, B. Margalef-Bentabol, L. Gabarra, Y. Toba, M. Mezcua, V. Rodriguez-Gomez, F. Ricci, S. Fotopoulou, T. Matamoro Zatarain, V. Allevato, F. La Franca, F. Shankar, L. Bisigello, G. Stevens, M. Siudek, W. Roster, M. Salvato, C. Tortora, L. Spinoglio, A. W. S. Man, J. H. Knapen, M. Baes, D. O'Ryan, N. Aghanim, B. Altieri, A. Amara, S. Andreon, N. Auricchio, H. Aussel, C. Baccigalupi, M. Baldi, S. Bardelli, P. Battaglia, A. Biviano, A. Bonchi, E. Branchini, M. Brescia, J. Brinchmann, S. Camera, G. Ca\~nas-Herrera, V. Capobianco, C. Carbone, J. Carretero, M. Castellano, G. Castignani, S. Cavuoti, K. C. Chambers, A. Cimatti, C. Colodro-Conde, G. Congedo, C. J. Conselice, L. Conversi, Y. Copin, A. Costille, F. Courbin, H. M. Courtois, M. Cropper, A. Da Silva, H. Degaudenzi, G. De Lucia, A. M. Di Giorgio, C. Dolding, H. Dole, F. Dubath, C. A. J. Duncan, X. Dupac, A. Ealet, S. Escoffier, M. Fabricius, M. Farina, R. Farinelli, F. Faustini, S. Ferriol, F. Finelli, M. Frailis, E. Franceschi, S. Galeotta, K. George, B. Gillis, C. Giocoli, P. G\'omez-Alvarez, J. Gracia-Carpio, B. R. Granett, A. Grazian, F. Grupp, L. Guzzo, S. Gwyn, S. V. H. Haugan, W. Holmes, I. M. Hook, F. Hormuth, A. Hornstrup, P. Hudelot, K. Jahnke, M. Jhabvala, B. Joachimi, E. Keih\"anen, S. Kermiche, A. Kiessling, B. Kubik, M. K\"ummel, M. Kunz, H. Kurki-Suonio, Q. Le Boulc'h, A. M. C. Le Brun, D. Le Mignant, S. Ligori, P. B. Lilje, V. Lindholm, I. Lloro, G. Mainetti, D. Maino, E. Maiorano, O. Mansutti, S. Marcin, O. Marggraf, M. Martinelli, N. Martinet, F. Marulli, R. Massey, S. Maurogordato, E. Medinaceli, S. Mei, M. Melchior, Y. Mellier, M. Meneghetti, E. Merlin, G. Meylan, A. Mora, M. Moresco, L. Moscardini, R. Nakajima, C. Neissner, S. -M. Niemi, J. W. Nightingale, C. Padilla, S. Paltani, F. Pasian, K. Pedersen, W. J. Percival, V. Pettorino, S. Pires, G. Polenta, M. Poncet, L. A. Popa, L. Pozzetti, F. Raison, R. Rebolo, A. Renzi, J. Rhodes, G. Riccio, E. Romelli, M. Roncarelli, B. Rusholme, R. Saglia, Z. Sakr, D. Sapone, B. Sartoris, J. A. Schewtschenko, P. Schneider, T. Schrabback, M. Scodeggio, A. Secroun, G. Seidel, M. Seiffert, S. Serrano, P. Simon, C. Sirignano, G. Sirri, L. Stanco, J. Steinwagner, P. Tallada-Cresp\'i, A. N. Taylor, H. I. Teplitz, I. Tereno, N. Tessore, S. Toft, R. Toledo-Moreo, F. Torradeflot, I. Tutusaus, L. Valenziano, J. Valiviita, T. Vassallo, G. Verdoes Kleijn, A. Veropalumbo, Y. Wang, J. Weller, A. Zacchei, G. Zamorani, F. M. Zerbi, I. A. Zinchenko, E. Zucca, M. Ballardini, M. Bolzonella, E. Bozzo, C. Burigana, R. Cabanac, A. Cappi, D. Di Ferdinando, J. A. Escartin Vigo, M. Huertas-Company, J. Mart\'in-Fleitas, S. Matthew, N. Mauri, R. B. Metcalf, A. Pezzotta, M. P\"ontinen, C. Porciani, I. Risso, V. Scottez, M. Sereno, M. Tenti, M. Viel, M. Wiesmann, Y. Akrami, S. Alvi, I. T. Andika, S. Anselmi, M. Archidiacono, F. Atrio-Barandela, C. Benoist, K. Benson, D. Bertacca, M. Bethermin, A. Blanchard, L. Blot, H. B\"ohringer, S. Borgani, M. L. Brown, S. Bruton, A. Calabro, B. Camacho Quevedo, F. Caro, C. S. Carvalho, T. Castro, F. Cogato, S. Conseil, T. Contini, A. R. Cooray, O. Cucciati, S. Davini, F. De Paolis, G. Desprez, A. D\'iaz-S\'anchez, J. J. Diaz, S. Di Domizio, J. M. Diego, P. -A. Duc, A. Enia, Y. Fang, A. G. Ferrari, A. Finoguenov, A. Fontana, F. Fontanot, A. Franco, K. Ganga, J. Garc\'ia-Bellido, T. Gasparetto, V. Gautard, E. Gaztanaga, F. Giacomini, F. Gianotti, G. Gozaliasl, M. Guidi, C. M. Gutierrez, A. Hall, W. G. Hartley, C. Hern\'andez-Monteagudo, H. Hildebrandt, J. Hjorth, J. J. E. Kajava, Y. Kang, V. Kansal, D. Karagiannis, K. Kiiveri, C. C. Kirkpatrick, S. Kruk, J. Le Graet, L. Legrand, M. Lembo, F. Lepori, G. Leroy, G. F. Lesci, J. Lesgourgues, L. Leuzzi, T. I. Liaudat, A. Loureiro, J. Macias-Perez, G. Maggio, M. Magliocchetti, E. A. Magnier, F. Mannucci, R. Maoli, C. J. A. P. Martins, L. Maurin, M. Miluzio, P. Monaco, C. Moretti, G. Morgante, K. Naidoo, A. Navarro-Alsina, S. Nesseris, F. Passalacqua, K. Paterson, L. Patrizii, A. Pisani, D. Potter, S. Quai, M. Radovich, P. -F. Rocci, S. Sacquegna, M. Sahl\'en, D. B. Sanders, E. Sarpa, C. Scarlata, J. Schaye, A. Schneider, D. Sciotti, E. Sellentin, L. C. Smith, S. A. Stanford, K. Tanidis, G. Testera, R. Teyssier, S. Tosi, A. Troja, M. Tucci, C. Valieri, A. Venhola, D. Vergani, G. Verza, P. Vielzeuf, N. A. Walton, E. Soubrie, D. Scott</strong></div>
-                <div>arXiv:2503.15317v2 Announce Type: replace  Abstract: Galaxy major mergers are a key pathway to trigger AGN. We present the first detection of major mergers in the Euclid Deep Fields and analyse their connection with AGN. We constructed a stellar-mass-complete ($M_*>10^{9.8}\,M_{\odot}$) sample of galaxies from the first quick data release (Q1), in the redshift range z=0.5-2. We selected AGN using X-ray data, optical spectroscopy, mid-infrared colours, and processing \IE observations with an image decomposition algorithm. We used CNNs trained on cosmological simulations to classify galaxies as mergers and non-mergers. We found a larger fraction of AGN in mergers compared to the non-merger controls for all AGN selections, with AGN excess factors ranging from 2 to 6. Likewise, a generally larger merger fraction ($f_{merg}$) is seen in active galaxies than in the non-active controls. We analysed $f_{merg}$ as a function of the AGN bolometric luminosity ($L_{bol}$) and the contribution of the point-source to the total galaxy light in the \IE-band ($f_{PSF}$) as a proxy for the relative AGN contribution fraction. We uncovered a rising $f_{merg}$, with increasing $f_{PSF}$ up to $f_{PSF}=0.55$, after which we observed a decreasing trend. We then derived the point-source luminosity ($L_{PSF}$) and showed that $f_{merg}$ monotonically increases as a function of $L_{PSF}$ at z<0.9, with $f_{merg}>$50% for $L_{PSF}>2\,10^{43}$ erg/s. At z>0.9, $f_{merg}$ rises as a function of $L_{PSF}$, though mergers do not dominate until $L_{PSF}=10^{45}$ erg/s. For X-ray and spectroscopic AGN, we computed $L_{bol}$, which has a positive correlation with $f_{merg}$ for X-ray AGN, while shows a less pronounced trend for spectroscopic AGN due to the smaller sample size. At $L_{bol}>10^{45}$ erg/s, AGN mostly reside in mergers. We concluded that mergers are strongly linked to the most powerful, dust-obscured AGN, associated with rapid supermassive black hole growth.</div>
->>>>>>> f4c6b1f9
                 
             </div>
             <div class="arxiv-abstract card-body">
@@ -498,13 +453,6 @@
         <div class="arxiv-card card mb-4">
             <div class="arxiv-title card-header">10. Exploring Coupled Quintessence in light of CMB and DESI DR2 measurements
                 
-<<<<<<< HEAD
-=======
-            <div class="arxiv-scores">
-                <span class="badge bg-info text-dark">Author: 0</span>
-                <span class="badge bg-primary">Title: 6</span>
-                <span class="badge bg-secondary">Abstract: 2</span>
->>>>>>> f4c6b1f9
             </div>
             <div class="arxiv-abstract card-body">
                 <div class="arxiv-meta mb-3">
@@ -541,14 +489,8 @@
         </div>
         
         <div class="arxiv-card card mb-4">
-<<<<<<< HEAD
             <div class="arxiv-title card-header">11. Scalar quasinormal modes of magnetically charged black holes in a quintessence field
-=======
-            <div class="arxiv-title card-header">4.2. On Soft Clustering For Correlation Estimators</div>
-            <div class="arxiv-abstract card-body">
-                <div class="arxiv-meta mb-2"><strong>Edward Berman, Sneh Pandya, Jacqueline McCleary, Marko Shuntov, Caitlin Casey, Nicole Drakos, Andreas Faisst, Steven Gillman, Ghassem Gozaliasl, Natalie Hogg, Jeyhan Kartaltepe, Anton Koekemoer, Wilfried Mercier, Diana Scognamiglio,  COSMOS-Web,  :, The JWST Cosmic Origins Survey</strong></div>
-                <div>arXiv:2504.06174v3 Announce Type: replace  Abstract: Properly estimating correlations between objects at different spatial scales necessitates $\mathcal{O}(n^2)$ distance calculations. For this reason, most widely adopted packages for estimating correlations use clustering algorithms to approximate local trends. However, methods for quantifying the error introduced by this clustering have been understudied. In response, we present an algorithm for estimating correlations that is probabilistic in the way that it clusters objects, enabling us to quantify the uncertainty caused by clustering simply through model inference. These soft clustering assignments enable correlation estimators that are theoretically differentiable with respect to their input catalogs. Thus, we also build a theoretical framework for differentiable correlation functions and describe their utility in comparison to existing surrogate models. Notably, we find that repeated normalization and distance function calls slow gradient calculations and that sparse Jacobians destabilize precision, pointing towards either approximate or surrogate methods as a necessary solution to exact gradients from correlation functions. To that end, we close with a discussion of surrogate models as proxies for correlation functions. We provide an example that demonstrates the efficacy of surrogate models to enable gradient-based optimization of astrophysical model parameters, successfully minimizing a correlation function output. Our numerical experiments cover science cases across cosmology, from point spread function (PSF) modeling efforts to gravitational simulations to galaxy intrinsic alignment (IA).</div>
->>>>>>> f4c6b1f9
+
                 
             </div>
             <div class="arxiv-abstract card-body">
@@ -588,13 +530,6 @@
         <div class="arxiv-card card mb-4">
             <div class="arxiv-title card-header">12. Investigating the cosmic distance duality relation with gamma-ray bursts
                 
-<<<<<<< HEAD
-=======
-            <div class="arxiv-scores">
-                <span class="badge bg-info text-dark">Author: 0</span>
-                <span class="badge bg-primary">Title: 0</span>
-                <span class="badge bg-secondary">Abstract: 8</span>
->>>>>>> f4c6b1f9
             </div>
             <div class="arxiv-abstract card-body">
                 <div class="arxiv-meta mb-3">
@@ -631,14 +566,8 @@
         </div>
         
         <div class="arxiv-card card mb-4">
-<<<<<<< HEAD
             <div class="arxiv-title card-header">13. Cosmic $τ$ensions Indirectly Correlate with Reionization Optical Depth
-=======
-            <div class="arxiv-title card-header">3.8. Build-up and survival of the disc: From numerical models of galaxy formation to the Milky Way</div>
-            <div class="arxiv-abstract card-body">
-                <div class="arxiv-meta mb-2"><strong>Matthew D. A. Orkney, Chervin F. P. Laporte</strong></div>
-                <div>arXiv:2509.09576v1 Announce Type: new  Abstract: We study the build-up and survival of angular momentum in the stellar disc using a statistical suite of cosmological simulations of Milky Way-mass galaxies. Our results show that stellar kinematics at $z=0$ rarely recover the true times of disc spin-up, due to the disruptive impact of massive radial merger events. The proto-disc (i.e. Aurora) and kicked-up disc stars (the Splash) become indistinguishable at low metallicities, and the local fraction of kicked-up disc stars remains $<20$ per cent even in the case of major mergers. In contrast, observations from Gaia and legacy surveys reveal that Galactic $\alpha$-rich populations as old as $\tau=13.5\,\rm{Gyr}$ show significant rotation, with median $\eta > 0.75$. This places strong constraints on the merger ratio between the proto-Milky Way and its last significant merger (Gaia-Sausage Enceladus, GSE), favouring values of $\lesssim 1:7$. We present the age-metallicity relation for the stellar halo and estimate the interaction epoch at $\tau_{\rm{spin\text{-}up}}\simeq\tau_{\rm{GSE}}\sim11\,\rm{Gyr}$. We note an abrupt dearth of halo and Splash stars after a lookback time of $10\,\rm{Gyr}$, marking the end of the merger interaction. Finally, we show that Globular Clusters in the metallicity range $-0.8<\rm{[Fe/H]}<-0.3$ align with a formation time of $\tau_{\rm{starburst}}\sim11\,\rm{Gyr}$, which we interpret as a signature of a starburst triggered by the first pericentric interaction of the GSE. This is remarkable corroboration between our GSE interaction and starburst times of $\tau_{\rm GSE}=\tau_{\rm starburst} \sim 11\,$Gyr.</div>
->>>>>>> f4c6b1f9
+
                 
             </div>
             <div class="arxiv-abstract card-body">
@@ -678,7 +607,6 @@
         <div class="arxiv-card card mb-4">
             <div class="arxiv-title card-header">14. The Hubble Arp Galaxy Survey
                 
-<<<<<<< HEAD
             </div>
             <div class="arxiv-abstract card-body">
                 <div class="arxiv-meta mb-3">
@@ -761,12 +689,6 @@
         <div class="arxiv-card card mb-4">
             <div class="arxiv-title card-header">16. HARD: A Performance Portable Radiation Hydrodynamics Code based on FleCSI Framework
                 
-=======
-            <div class="arxiv-scores">
-                <span class="badge bg-info text-dark">Author: 0</span>
-                <span class="badge bg-primary">Title: 7</span>
-                <span class="badge bg-secondary">Abstract: 0</span>
->>>>>>> f4c6b1f9
             </div>
             <div class="arxiv-abstract card-body">
                 <div class="arxiv-meta mb-3">
@@ -803,14 +725,8 @@
         </div>
         
         <div class="arxiv-card card mb-4">
-<<<<<<< HEAD
             <div class="arxiv-title card-header">17. Decays and annihilation of galactic dark matter: determine $D$-, $J_s$-, $J_p$- and $J_d$-factors with dark matter profiles inferred from GravSphere fit to stellar observations
-=======
-            <div class="arxiv-title card-header">3.7. Characterizing Supernovae Host Galaxies with FrankenBlast: A Scalable Tool for Transient Host Galaxy Association, Photometry, and Stellar Population Modeling</div>
-            <div class="arxiv-abstract card-body">
-                <div class="arxiv-meta mb-2"><strong>Anya E. Nugent, V. Ashley Villar, Alex Gagliano, David O. Jones, Asaf Horowicz, Kaylee de Soto, Bingjie Wang, Ben Margalit</strong></div>
-                <div>arXiv:2509.08874v1 Announce Type: new  Abstract: We present FrankenBlast, a customized and improved version of the Blast web application. FrankenBlast associates transients to their host galaxies, performs host photometry, and runs a innovative SED fitting code to constrain host stellar population properties--all within minutes per object. We test FrankenBlast on 14,432 supernovae (SNe), ~half of which are spectroscopically-classified, and are able to constrain host properties for 9262 events. When contrasting the host stellar masses ($M_*$), specific star formation rates (sSFR), and host dust extinction ($A_V$) between spectroscopically and photometrically-classified SNe Ia, Ib/c, II, and IIn, we determine that deviations in these distributions are primarily due to misclassified events contaminating the photometrically-classified sample. We further show that the higher redshifts of the photometrically-classified sample also force their $M_*$ and sSFR distributions to deviate from those of the spectroscopically-classified sample, as these properties are redshift-dependent. We compare host properties between spectroscopically-classified SN populations and determine if they primarily trace $M_*$ or SFR. We find that all SN populations seem to both depend on $M_*$ and SFR, with SNe II and IIn somewhat more SFR-dependent than SNe Ia and Ib/c, and SNe Ia more $M_*$-dependent than all other classes. We find the difference in the SNe Ib/c and II hosts the most intriguing and speculate that SNe Ib/c must be more dependent on higher $M_*$ and more evolved environments for the right conditions for progenitor formation. All data products and FrankenBlast are publicly available, along with a developing FrankenBlast version intended for Rubin Observatory science products.</div>
->>>>>>> f4c6b1f9
+
                 
             </div>
             <div class="arxiv-abstract card-body">
@@ -850,7 +766,6 @@
         <div class="arxiv-card card mb-4">
             <div class="arxiv-title card-header">18. Scalable extensions to given-data Sobol&#39; index estimators
                 
-<<<<<<< HEAD
             </div>
             <div class="arxiv-abstract card-body">
                 <div class="arxiv-meta mb-3">
@@ -1079,12 +994,6 @@
         <div class="arxiv-card card mb-4">
             <div class="arxiv-title card-header">24. ForTIFAI: Fending Off Recursive Training Induced Failure for AI Models
                 
-=======
-            <div class="arxiv-scores">
-                <span class="badge bg-info text-dark">Author: 0</span>
-                <span class="badge bg-primary">Title: 6</span>
-                <span class="badge bg-secondary">Abstract: 0</span>
->>>>>>> f4c6b1f9
             </div>
             <div class="arxiv-abstract card-body">
                 <div class="arxiv-meta mb-3">
@@ -1159,7 +1068,6 @@
         </div>
         
         <div class="arxiv-card card mb-4">
-<<<<<<< HEAD
             <div class="arxiv-title card-header">26. Magnetic fields in galactic environments probed by Fast Radio Bursts
                 
             </div>
@@ -1199,12 +1107,6 @@
         
         <div class="arxiv-card card mb-4">
             <div class="arxiv-title card-header">27. Axion-Photon Conversion in FLRW with Primordial Magnetic Fields: Explaining the Radio Excess
-=======
-            <div class="arxiv-title card-header">3.2. Massive Spinning Fields During Inflation: Feynman rules and correlator comparison</div>
-            <div class="arxiv-abstract card-body">
-                <div class="arxiv-meta mb-2"><strong>Trevor Cheung, David Stefanyszyn</strong></div>
-                <div>arXiv:2509.08888v1 Announce Type: cross  Abstract: We consider the dynamics of massive spinning fields during inflation and the resulting signatures in the cosmological correlators of inflaton perturbations computed in the Poincar\'{e} patch of de Sitter space. There are (at least) two ways to describe the fluctuations of such new spinning degrees of freedom and these are distinguished by the symmetries of the de Sitter group that they linearly realise. The primary question we ask is: do these two set-ups yield distinct signatures in cosmological observables? After systematically deriving the Feynman rules for exchange diagrams consisting of massive spinning fields, where we discover the necessity of \textit{effective propagators} that augment the naive Schwinger-Keldysh ones by delta functions corresponding to instantaneous propagation, we show that the two set-ups are indistinguishable at the level of the inflaton bispectrum but distinguishable at the level of the trispectrum and other higher-point correlation functions. The bispectrum is special since in the corresponding tree-level Feynman diagrams, only the helicity-zero modes of the spinning fields can propagate. The bispectrum correspondence holds up to the addition of contact diagrams arising from the self-interactions of the inflaton, and is consistent with the symmetries of the effective field theory inflation. Our results suggest that the cosmological collider signals in the bispectrum are universal and do not depend on the detailed description of the massive spinning field.</div>
->>>>>>> f4c6b1f9
                 
             </div>
             <div class="arxiv-abstract card-body">
@@ -1318,7 +1220,6 @@
         </div>
         
         <div class="arxiv-card card mb-4">
-<<<<<<< HEAD
             <div class="arxiv-title card-header">30. Theoretical and experimental basis for excluding Einstein-Cartan theory within the USMEG-EFT framework
                 
             </div>
@@ -1358,12 +1259,7 @@
         
         <div class="arxiv-card card mb-4">
             <div class="arxiv-title card-header">31. Thermodynamics of Einstein-Geometric Proca AdS compact objects
-=======
-            <div class="arxiv-title card-header">3.1. On the extraction of Alcock-Paczynski signal from voids: a novel approach via reconstruction</div>
-            <div class="arxiv-abstract card-body">
-                <div class="arxiv-meta mb-2"><strong>G. Degni, E. Sarpa, M. Aubert, E. Branchini, A. Pisani, H. M. Courtois</strong></div>
-                <div>arXiv:2509.08884v1 Announce Type: new  Abstract: The void galaxy cross correlation function is a powerful tool to extract cosmological information. Through the void galaxy cross correlation function, cosmic voids, the underdense regions in the galaxy distribution, are used for refined deductions of the Universe's content by correcting apparent geometric distortions. This study proposes a novel procedure for optimally extracting the Alcock Paczynski, AP, signal from cosmic voids through a cosmological reconstruction technique. Employing cosmological reconstruction, specifically using the Zel'dovich approximation, we estimate the true positions of galaxies from their redshift space locations, reducing distortions introduced by peculiar velocities. Unlike previous analyses, we identify voids and measure the void galaxy cross correlation function directly in reconstructed space. This approach enables us, for the first time, to include in our analysis small nonlinear voids, typically discarded in previous studies, thus enhancing the statistical power of void studies and significantly improving their cosmological constraining power. Reconstruction is particularly effective even at small scales for voids, due to their clean and dynamically simple environment. This ability to recover information encoded on small scales significantly enhances the precision of the analysis, leading to a 23 % improvement in the constraints on the AP parameters compared to previous methods where the analysis is performed in redshift space and, consequently, to a better estimate of the derived cosmological parameters. Our analysis also includes a comprehensive set of consistency checks, demonstrating its robustness. We expect this methodology to yield a substantial gain in constraining power when applied to data from modern large scale structure surveys.</div>
->>>>>>> f4c6b1f9
+
                 
             </div>
             <div class="arxiv-abstract card-body">
@@ -1403,13 +1299,6 @@
         <div class="arxiv-card card mb-4">
             <div class="arxiv-title card-header">32. An Interval Type-2 Version of Bayes Theorem Derived from Interval Probability Range Estimates Provided by Subject Matter Experts
                 
-<<<<<<< HEAD
-=======
-            <div class="arxiv-scores">
-                <span class="badge bg-info text-dark">Author: 0</span>
-                <span class="badge bg-primary">Title: 0</span>
-                <span class="badge bg-secondary">Abstract: 6</span>
->>>>>>> f4c6b1f9
             </div>
             <div class="arxiv-abstract card-body">
                 <div class="arxiv-meta mb-3">
@@ -1484,7 +1373,6 @@
         </div>
         
         <div class="arxiv-card card mb-4">
-<<<<<<< HEAD
             <div class="arxiv-title card-header">34. Reionization optical depth and CMB-BAO tension in punctuated inflation
                 
             </div>
@@ -1524,12 +1412,6 @@
         
         <div class="arxiv-card card mb-4">
             <div class="arxiv-title card-header">35. Quantile-based Fractional Generalized Cumulative Past Entropy
-=======
-            <div class="arxiv-title card-header">1.8. Good things come to those who wait: Watching donor stars evolve towards a mass-transfer instability</div>
-            <div class="arxiv-abstract card-body">
-                <div class="arxiv-meta mb-2"><strong>Karel D. Temmink, Onno R. Pols, Stephen Justham, Nadia Blagorodnova</strong></div>
-                <div>arXiv:2509.09492v1 Announce Type: new  Abstract: Unstable mass transfer in binary systems can lead to transients such as luminous red novae (LRNe). Observations of such transients are valuable for understanding and testing models of mass transfer. For donor stars in the Hertzsprung gap, there can be a long phase of mass-transfer evolution before instability sets in. Only few case studies of such delayed dynamical instability (DDI) mass transfer exist. None consider the full pre-instability evolution and the effects thereof on the observable properties of a binary. We systematically analyse detailed models of stable and unstable mass transfer for Hertzsprung-gap donors. We focus on identifying observable evolutionary features characteristic of ultimately unstable mass transfer and not found in stable mass-transfer binaries. Our binary evolution models, calculated with the MESA code, cover initial donor masses between $2.5 M_{\odot}$ and $10 M_{\odot}$ and initial accretor-to-donor mass ratios between $0.1$ and $1$. We find that the pre-instability evolution is qualitatively the same for all DDI donor stars, consisting of a long slow dimming phase followed by a shorter phase of rapid brightening. The latter phase is powered by recombination of hydrogen and accompanied by a strong increase in effective temperature, unique to unstable mass-transfer binaries. We estimate that a significant fraction of the rapid brighteners should be detectable by Gaia throughout the Galaxy. We model the progenitors of LRNe M31-2015 and V838 Mon, find a higher initial donor mass for M31 2015 than past estimates, and propose a new scenario for V838 Mon in which the known tertiary star dominates the pre-outburst photometry and the outburst results from the DDI of a more massive primary star. This work provides a comprehensive framework linking theory to observations of transients and enables improved classification and prediction of mass-transfer events.</div>
->>>>>>> f4c6b1f9
                 
             </div>
             <div class="arxiv-abstract card-body">
@@ -1569,13 +1451,6 @@
         <div class="arxiv-card card mb-4">
             <div class="arxiv-title card-header">36. Higher-order gravity models: corrections up to cubic curvature invariants and inflation
                 
-<<<<<<< HEAD
-=======
-            <div class="arxiv-scores">
-                <span class="badge bg-info text-dark">Author: 0</span>
-                <span class="badge bg-primary">Title: 0</span>
-                <span class="badge bg-secondary">Abstract: 2</span>
->>>>>>> f4c6b1f9
             </div>
             <div class="arxiv-abstract card-body">
                 <div class="arxiv-meta mb-3">
@@ -1650,7 +1525,6 @@
         </div>
         
         <div class="arxiv-card card mb-4">
-<<<<<<< HEAD
             <div class="arxiv-title card-header">38. An Improved Rapid Performance Analysis Model for Solenoidal Magnetic Radiation Shields
                 
             </div>
@@ -1690,12 +1564,6 @@
         
         <div class="arxiv-card card mb-4">
             <div class="arxiv-title card-header">39. Probing Direct Waves in Black Hole Ringdowns
-=======
-            <div class="arxiv-title card-header">1.8. A New Boundary Condition on Reionization</div>
-            <div class="arxiv-abstract card-body">
-                <div class="arxiv-meta mb-2"><strong>Sarah Libanore, Ely D. Kovetz, Julian B. Munoz, Yonatan Sklansky, Emilie Th\'elie</strong></div>
-                <div>arXiv:2509.08886v1 Announce Type: new  Abstract: The epoch of reionization (EoR) marks the last phase transition of hydrogen in our Universe, as it evolves from cold and neutral to hot and ionized in the intergalactic medium (IGM). While its endpoint and duration can be estimated from current observations, albeit with large uncertainties, there is no known avenue to constrain its onset. We propose a novel method based on the Pearson cross-correlation coefficient between 21-cm brightness temperature maps and line-intensity maps tracing star-formation (e.g., OIII, CO, CII). This real-space estimator evolves from negative to positive as X-ray heating progresses, and saturates prior to the EoR. We predict a sharp turnover from saturation during the earliest EoR stages, when the IGM ionized fraction reaches $\bar{x}_{\rm HII}\sim 1\%-10\%$. We show that in standard scenarios, where the IGM heating precedes reionization, the turnover is a clear, model-robust signature. Its detection will provide a unique observational anchor for the EoR onset, complementing existing probes and tightening constraints on early galaxy formation models.</div>
->>>>>>> f4c6b1f9
                 
             </div>
             <div class="arxiv-abstract card-body">
@@ -1809,7 +1677,6 @@
         </div>
         
         <div class="arxiv-card card mb-4">
-<<<<<<< HEAD
             <div class="arxiv-title card-header">42. Mind Meets Space: Rethinking Agentic Spatial Intelligence from a Neuroscience-inspired Perspective
                 
             </div>
@@ -2007,12 +1874,6 @@
         
         <div class="arxiv-card card mb-4">
             <div class="arxiv-title card-header">47. LMC+: Large-scale mapping of [CII] and [OIII] in the LMC molecular ridge, I. Dataset and line ratio analyses
-=======
-            <div class="arxiv-title card-header">1.7. Magnetic fields in galactic environments probed by Fast Radio Bursts</div>
-            <div class="arxiv-abstract card-body">
-                <div class="arxiv-meta mb-2"><strong>Ilya S. Khrykin, Nicolas Tejos, J. Xavier Prochaska, Alexandra Mannings, Lluis Mas-Ribas, Kentaro Nagamine, Khee-Gan Lee, Bryan Gaensler, Zhao Joseph Zhang, Lucas Bernales-Cortes</strong></div>
-                <div>arXiv:2509.08896v1 Announce Type: new  Abstract: FRBs constitute a unique probe of various astrophysical and cosmological environments via their characteristic dispersion and rotation (RM) measures that encode information about the ionized gas traversed by the FRB sightlines. In this work, we analyse observed RM measured for 14 localized FRBs at $0.05 \lesssim z \lesssim 0.5$, to infer total magnetic fields in various galactic environments. Additionally, we calculate $f_{\rm gas}$ - the average fraction of halo baryons in the ionized CGM. We build a spectroscopic dataset of FRB foreground galaxy halos, acquired with VLT/MUSE and FLIMFLAM survey. We develop a novel Bayesian algorithm and use it to correlate the individual intervening halos with the observed RM. This approach allows us to disentangle the magnetic fields present in various environments traversed by the FRB. Our analysis yields the first direct FRB constraints on the strength of magnetic fields in the ISM and halos of the FRB host galaxies, as well as in halos of foreground galaxies. We find that the average magnetic field in the ISM of FRB hosts is $B_{\rm host}^{\rm local} = 5.44^{+1.13}_{-0.87}\mu{\rm G}$. Additionally, we place upper limits on average magnetic field in FRB host halos, $B_{\rm host}^{\rm halo} < 4.81\mu{\rm G}$, and in foreground intervening halos, $B_{\rm f/g}^{\rm halo} < 4.31\mu{\rm G}$. Moreover, we estimate the average fraction of cosmic baryons inside $10 \lesssim \log_{10} \left( M_{\rm halo} / M_{\odot}\right) \lesssim 13.1$ halos $f_{\rm gas} = 0.45^{+0.21}_{-0.19}$. We find that the magnetic fields inferred in this work are in good agreement with previous measurements. In contrast to previous studies that analysed FRB RMs and have not considered contributions from the halos of the foreground and/or FRB host galaxies, we show that they can contribute a non-negligible amount of RM and must be taken into account when analysing future FRB samples.</div>
->>>>>>> f4c6b1f9
                 
             </div>
             <div class="arxiv-abstract card-body">
